--- conflicted
+++ resolved
@@ -40,20 +40,6 @@
 }
 
 dependencies {
-<<<<<<< HEAD
-    implementation 'org.mozilla:rhino:1.7.13'
-    implementation 'org.eclipse.jetty:jetty-server:9.4.43.v20210629'
-    implementation 'org.eclipse.jetty:jetty-servlet:9.4.43.v20210629'
-    implementation 'org.eclipse.jetty.websocket:websocket-server:9.4.43.v20210629'
-    implementation 'org.eclipse.jetty.websocket:websocket-client:9.4.43.v20210629'
-    implementation 'org.eclipse.jetty:jetty-servlets:9.4.43.v20210629'
-    implementation 'org.eclipse.jetty:jetty-xml:9.4.43.v20210629'
-    implementation 'org.apache.logging.log4j:log4j-core:2.14.0'
-    implementation 'org.apache.logging.log4j:log4j-api:2.14.0'
-    implementation 'org.apache.logging.log4j:log4j-slf4j-impl:2.14.0'
-    implementation 'org.jline:jline:3.20.0'
-    implementation 'junit:junit:4.13.1'
-=======
     implementation 'org.mozilla:rhino:1.7.14'
     implementation 'org.eclipse.jetty:jetty-server:9.4.44.v20210927'
     implementation 'org.eclipse.jetty:jetty-servlet:9.4.44.v20210927'
@@ -66,7 +52,6 @@
     implementation 'org.apache.logging.log4j:log4j-slf4j-impl:2.17.1'
     implementation 'org.jline:jline:3.21.0'
     implementation 'junit:junit:4.13.2'
->>>>>>> 823797c3
 }
 
 tasks.withType(JavaCompile) {
