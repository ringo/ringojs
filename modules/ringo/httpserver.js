/**
 * Module for starting and stopping the jetty http server.
 */

export('Server');

require('core/object');

// mark this module as shared between all requests
module.shared = true;
var log = require('ringo/logging').getLogger(module.id);


/**
 * Create a Jetty HTTP server with the given options. The options may
 * either define properties to be used with the default jetty.xml, or define
 * a custom configuration file.
 *
 * @param {Object} options A javascript object with any of the following properties,
 * with the default value in parentheses:
 * <ul>
 * <li>jettyConfig ('config/jetty.xml')</li>
 * <li>port (8080)</li>
 * <li>host (undefined)</li>
 * </ul>
 *
 * For convenience, the constructor supports the definition of a JSGI and static
 * resource mapping in the config object using the following properties:
 * <ul>
 * <li>virtualHost (undefined)</li>
 * <li>mountpoint ('/')</li>
 * <li>staticDir ('static')</li>
 * <li>staticMountpoint ('/static')</li>
 * <li>moduleName ('config')</li>
 * <li>functionName ('app')</li>
 * </ul>
 */
function Server(options) {

    if (!(this instanceof Server)) {
        return new Server(options);
    }

    // the jetty server instance
    var jetty;
    var xmlconfig;

    function createContext(path, vhosts, enableSessions, enableSecurity) {
        var idMap = xmlconfig.getIdMap();
        var contexts = idMap.get("Contexts");
        var context = new org.eclipse.jetty.servlet.ServletContextHandler(contexts, path, enableSessions, enableSecurity);
        if (vhosts) {
            context.setVirtualHosts(Array.isArray(vhosts) ? vhosts : [String(vhosts)]);
        }
        return context;
    }

    /**
     * Map a request path to a JSGI application.
     * Map a request path to a directory containing static resources.
     * @param {string} path a request path such as "/foo/bar" or "/"
     * @param {string|array} vhosts optional single or multiple virtual host names.
     *   A virtual host may start with a "*." wildcard.
     * @param {function|object} app a JSGI application, either as a function or an object
     *   with properties <code>moduleName</code> and <code>functionName</code> defining
     *   the application.
     *   <div><code>{ moduleName: 'config', functionName: 'app' }</code></div>
     * @param {RhinoEngine} engine optional RhinoEngine instance for multi-engine setups
     */
    this.addApplication = function(path, vhosts, app, engine) {
        log.info("Adding JSGI handler: " + path + " -> " + app.toSource());
        var context = createContext(path, vhosts, true, true);
        engine = engine || require('ringo/engine').getRhinoEngine();
        var isFunction = typeof app === "function";
        var servlet = isFunction ?
                      new JsgiServlet(engine, app) :
                      new JsgiServlet(engine);
        var jpkg = org.eclipse.jetty.servlet;
        var servletHolder = new jpkg.ServletHolder(servlet);
        if (!isFunction) {
            servletHolder.setInitParameter('moduleName', app.config || 'config');
            servletHolder.setInitParameter('functionName', app.app || 'app');
        }
        context.addServlet(servletHolder, "/*");
        if (jetty.isRunning()) {
            context.start();
        }
    };

    /**
     * Map a request path to a directory containing static resources.
     * @param {string} path a request path such as "/foo/bar" or "/"
     * @param {string|array} vhosts optional single or multiple virtual host names
     *   A virtual host may start with a "*." wildcard.
     * @param {string} dir the directory from which to serve static resources
     */
    this.addStaticResources = function(path, vhosts, dir) {
        log.info("Adding static handler: " + path + " -> " + dir);
        var context = createContext(path, vhosts, false, true);
        var repo = getRepository(dir);
        context.setResourceBase(repo.exists() ? repo.getPath() : dir);
        var jpkg = org.eclipse.jetty.servlet;
        var servletHolder = new jpkg.ServletHolder(jpkg.DefaultServlet);
        // staticHolder.setInitParameter("aliases", "true");
        context.addServlet(servletHolder, "/*");
        if (jetty.isRunning()) {
            context.start();
        }
    };

    /**
     * Start the HTTP server.
     */
    this.start = function() {
        jetty.start();
    };

    /**
     * Stop the HTTP server.
     */
    this.stop = function() {
        jetty.stop();
    };

    /**
     * Destroy the HTTP server, freeing its resources.
     */
    this.destroy = function() {
        jetty.destroy();
    };

    /**
     * Checks whether this server is currently running.
     * @returns true if the server is running, false otherwise.
     */
    this.isRunning = function() {
        return jetty != null && jetty.isRunning();
    };

    // Hack: keep jetty from creating a new shutdown hook with every new server
    java.lang.System.setProperty("JETTY_NO_SHUTDOWN_HOOK", "true");

    // init code
    options = options || {};
    var jettyFile = options.jettyConfig || 'config/jetty.xml';
    var jettyConfig = getResource(jettyFile);
    if (!jettyConfig.exists()) {
        throw Error('Resource "' + jettyFile + '" not found');
    }
    var XmlConfiguration = org.eclipse.jetty.xml.XmlConfiguration;
    var JsgiServlet = org.ringojs.jsgi.JsgiServlet;
<<<<<<< HEAD
    jetty = new org.mortbay.jetty.Server();
    xmlconfig = new XmlConfiguration(jettyConfig.inputStream);
=======
    jetty = new org.eclipse.jetty.server.Server();
    xmlconfig = new XmlConfiguration(jettyconfig.inputStream);
>>>>>>> 495d85d2
    // port config is done via properties
    var props = xmlconfig.getProperties();
    props.put('port', (options.port || 8080).toString());
    if (options.host) props.put('host', options.host);
    xmlconfig.configure(jetty);

    var fileutils = require('ringo/fileutils');

    if (options.config) {
        var config = require(options.config);
        // pick up extra http-config from config module
        if (config.httpConfig) {
            options = Object.merge(options, config.httpConfig);
        }
        // check for additional static mounts
        if (Array.isArray(config.static)) {
            config.static.forEach(function(spec) {
                var dir = fileutils.resolveId(options.config, spec[1]);
                this.addStaticResources(spec[0], null, dir);
            }, this);
        }
        this.addApplication(options.mountpoint || '/', options.virtualHost, options);
    }

    // Allow definition of app/static mappings in server config for convenience
    if (options.staticDir) {
        this.addStaticResources(options.staticMountpoint || '/static',
                options.virtualHost, fileutils.resolveId(options.config, options.staticDir));
    }

    // Start listeners. This allows us to run on priviledged port 80 under jsvc
    // even as non-root user if the constructor is called with root privileges
    // while start() is called with the user we will actually run as
    var connectors = jetty.getConnectors();
    for each (var connector in connectors) {
        connector.open();
    }

}

<|MERGE_RESOLUTION|>--- conflicted
+++ resolved
@@ -149,13 +149,8 @@
     }
     var XmlConfiguration = org.eclipse.jetty.xml.XmlConfiguration;
     var JsgiServlet = org.ringojs.jsgi.JsgiServlet;
-<<<<<<< HEAD
-    jetty = new org.mortbay.jetty.Server();
+    jetty = new org.eclipse.jetty.server.Server();
     xmlconfig = new XmlConfiguration(jettyConfig.inputStream);
-=======
-    jetty = new org.eclipse.jetty.server.Server();
-    xmlconfig = new XmlConfiguration(jettyconfig.inputStream);
->>>>>>> 495d85d2
     // port config is done via properties
     var props = xmlconfig.getProperties();
     props.put('port', (options.port || 8080).toString());
