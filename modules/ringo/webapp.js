--- conflicted
+++ resolved
@@ -104,11 +104,7 @@
                 }
                 return res;
             } else if (Array.isArray(module.urls)) {
-<<<<<<< HEAD
-                return resolveInConfig(req, module);
-=======
                 return resolveInConfig(req, module, moduleId);
->>>>>>> a950e0df
             } else {
                 log.error("Unable to resolve action for : " + action);
             }
@@ -129,16 +125,6 @@
     return pattern;
 }
 
-<<<<<<< HEAD
-function getModule(spec) {
-    var module = spec[1];
-    if (typeof module == "string") {
-        if (log.isDebugEnabled()) {
-            log.debug("requiring module", module);
-        }
-        module = require(module);
-    } else if (!(module instanceof Object)) {
-=======
 function resolveId(parent, spec) {
     var moduleId = spec[1];
     if (typeof moduleId == "string") {
@@ -152,7 +138,6 @@
     if (typeof moduleId == "string") {
         return require(moduleId);
     } else if (!(moduleId instanceof Object)) {
->>>>>>> a950e0df
         throw Error("Module must be a string or object");
     }
     return moduleId;
