--- conflicted
+++ resolved
@@ -139,37 +139,12 @@
             }
             // Try to resolve path as classpath resource
             URL url = RingoConfiguration.class.getResource("/" + path);
-<<<<<<< HEAD
-            if (url != null && ("jar".equals(url.getProtocol()) || "zip".equals(url.getProtocol()))) {
-                String jar = url.getPath();
-                int excl = jar.indexOf("!");
-
-                if (excl > -1) {
-                    jar = jar.substring(0, excl);
-                    try {
-                        url = new URL(jar);
-                    } 
-                    catch (MalformedURLException e) {
-                        // try with the file prefix
-                        url = new URL("file://" + jar);
-                    }
-                    
-                    if ("file".equals(url.getProtocol())) {
-                        jar = url.getPath();
-                        try {
-                            jar = URLDecoder.decode(jar, System.getProperty("file.encoding"));
-                        } catch (UnsupportedEncodingException x) {
-                            System.err.println("Unable to decode jar URL: " + x);
-                        }
-                        repository = new ZipRepository(jar).getChildRepository(path);
-=======
             if (url != null) {
                 String protocol = url.getProtocol();
                 if (("jar".equals(protocol) || "zip".equals(protocol))) {
                     Repository jar = toZipRepository(url);
                     if (jar != null) {
                         repository = jar.getChildRepository(path);
->>>>>>> 29860842
                         if (repository.exists()) {
                             repository.setRoot();
                             return repository;
